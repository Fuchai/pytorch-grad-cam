--- conflicted
+++ resolved
@@ -4,7 +4,7 @@
 import numpy as np
 import torch
 from torch.autograd import Function
-from torchvision import models
+from torchvision import models, transforms
 
 class FeatureExtractor():
     """ Class for extracting activations and
@@ -27,7 +27,6 @@
                 x.register_hook(self.save_gradient)
                 outputs += [x]
         return outputs, x
-
 
 class ModelOutputs():
     """ Class for making a forward pass, and getting:
@@ -56,22 +55,14 @@
 
         return target_activations, x
 
-
 def preprocess_image(img):
-    means = [0.485, 0.456, 0.406]
-    stds = [0.229, 0.224, 0.225]
-
-    preprocessed_img = img.copy()[:, :, ::-1]
-    for i in range(3):
-        preprocessed_img[:, :, i] = preprocessed_img[:, :, i] - means[i]
-        preprocessed_img[:, :, i] = preprocessed_img[:, :, i] / stds[i]
-    preprocessed_img = \
-        np.ascontiguousarray(np.transpose(preprocessed_img, (2, 0, 1)))
-    preprocessed_img = torch.from_numpy(preprocessed_img)
-    preprocessed_img.unsqueeze_(0)
-    input_img = preprocessed_img.requires_grad_(True)
-    return input_img
-
+    normalize = transforms.Normalize(mean=[0.485, 0.456, 0.406],
+                                 std=[0.229, 0.224, 0.225])
+    preprocessing = transforms.Compose([
+        transforms.ToTensor(),
+        normalize,
+    ])
+    return preprocessing(img.copy()).unsqueeze(0)
 
 def show_cam_on_image(img, mask):
     heatmap = cv2.applyColorMap(np.uint8(255 * mask), cv2.COLORMAP_JET)
@@ -94,18 +85,11 @@
     def forward(self, input_img):
         return self.model(input_img)
 
-<<<<<<< HEAD
-    def __call__(self, input, target_category=None):
-        if self.cuda:
-            input = input.cuda()
-        features, output = self.extractor(input)
-=======
-    def __call__(self, input_img, index=None):
-        if self.cuda:
-            features, output = self.extractor(input_img.cuda())
-        else:
-            features, output = self.extractor(input_img)
->>>>>>> c51a4971
+    def __call__(self, input_img, target_category=None):
+        if self.cuda:
+            input_img = input_img.cuda()
+
+        features, output = self.extractor(input_img)
 
         if target_category == None:
             target_category = np.argmax(output.cpu().data.numpy())
@@ -181,18 +165,13 @@
     def forward(self, input_img):
         return self.model(input_img)
 
-<<<<<<< HEAD
-    def __call__(self, input, target_category=None):
-        if self.cuda:
-            input = input.cuda()
-        output = self.forward(input)
-=======
-    def __call__(self, input_img, index=None):
-        if self.cuda:
-            output = self.forward(input_img.cuda())
-        else:
-            output = self.forward(input_img)
->>>>>>> c51a4971
+    def __call__(self, input_img, target_category=None):
+        if self.cuda:
+            input_img = input_img.cuda()
+
+        input_img = input_img.requires_grad_(True)
+
+        output = self.forward(input_img)
 
         if target_category == None:
             target_category = np.argmax(output.cpu().data.numpy())
@@ -235,7 +214,6 @@
     img = np.clip(img, 0, 1)
     return np.uint8(img*255)
 
-
 if __name__ == '__main__':
     """ python grad_cam.py <path_to_image>
     1. Loads an image with opencv.
@@ -251,39 +229,26 @@
                        target_layer_names=["2"], use_cuda=args.use_cuda)
 
     img = cv2.imread(args.image_path, 1)
-<<<<<<< HEAD
     img = np.float32(img) / 255
-    input = preprocess_image(img)
+    # Opencv loads as BGR:
+    img = img[:, :, ::-1]
+    input_img = preprocess_image(img)
 
     # If None, returns the map for the highest scoring category.
     # Otherwise, targets the requested category.
     target_category = None
-    grayscale_cam = grad_cam(input, target_category)
-=======
-    img = np.float32(cv2.resize(img, (224, 224))) / 255
-    input_img = preprocess_image(img)
-
-    # If None, returns the map for the highest scoring category.
-    # Otherwise, targets the requested index.
-    target_index = None
-    mask = grad_cam(input_img, target_index)
->>>>>>> c51a4971
+    grayscale_cam = grad_cam(input_img, target_category)
 
     cam = show_cam_on_image(img, grayscale_cam)
-    cv2.imwrite("cam.jpg", cam)
 
     gb_model = GuidedBackpropReLUModel(model=model, use_cuda=args.use_cuda)
-<<<<<<< HEAD
-    gb = gb_model(input, target_category=target_category)
-=======
-    print(model._modules.items())
-    gb = gb_model(input_img, index=target_index)
->>>>>>> c51a4971
+    gb = gb_model(input_img, target_category=target_category)
     gb = gb.transpose((1, 2, 0))
 
     cam_mask = cv2.merge([grayscale_cam, grayscale_cam, grayscale_cam])
     cam_gb = deprocess_image(cam_mask*gb)
     gb = deprocess_image(gb)
 
+    cv2.imwrite("cam.jpg", cam)
     cv2.imwrite('gb.jpg', gb)
     cv2.imwrite('cam_gb.jpg', cam_gb)